use getrandom;
use std::{marker::PhantomData, mem::size_of};

/// Represents an empty command. Used as a marker in [`CommandBuilder`].
pub struct NoCmd;
/// Represents a command that has at least one operation (e.g., a login or a query).
/// Used as a marker in [`CommandBuilder`].
#[derive(Clone)]
pub struct Cmd;

/// Builds MikroTik router commands using a fluid API.
///
/// Ensures that only commands with at least one operation can be built and sent.
///
/// # Examples
/// ```rust
/// let cmd = CommandBuilder::new()
///     .command("/system/resource/print")
///     .attribute("detail", None)
///     .build();
/// ```
#[derive(Clone)]
pub struct CommandBuilder<Cmd> {
    tag: u16,
    cmd: CommandBuffer,
    state: PhantomData<Cmd>,
}

impl Default for CommandBuilder<NoCmd> {
    fn default() -> Self {
        Self::new()
    }
}

impl CommandBuilder<NoCmd> {
    /// Begin building a new [`Command`] with a randomly generated tag.
    pub fn new() -> Self {
        let mut dest = [0_u8; size_of::<u16>()];
        getrandom::getrandom(&mut dest).expect("Failed to generate random tag");
        Self {
            tag: u16::from_be_bytes(dest),
            cmd: CommandBuffer::default(),
            state: PhantomData,
        }
    }
    /// Begin building a new [`Command`] with a specified tag.
    ///
    /// # Arguments
    ///
    /// * `tag` - A `u16` tag value that identifies the command for RouterOS correlation. **Must be unique**.
    ///
    /// # Examples
    ///
    /// ```rust
    /// let builder = CommandBuilder::with_tag(1234);
    /// ```
    pub fn with_tag(tag: u16) -> Self {
        Self {
            tag,
            cmd: CommandBuffer::default(),
            state: PhantomData,
        }
    }

    /// Builds a login command with the provided username and optional password.
    ///
    /// # Arguments
    ///
    /// * `username` - The username for the login command.
    /// * `password` - An optional password for the login command.
    ///
    /// # Returns
    ///
    /// A `Command` which represents the login operation.
    ///
    /// # Examples
    ///
    /// ```rust
    /// let login_cmd = CommandBuilder::login("admin", Some("password"));
    /// ```
    pub fn login(username: &str, password: Option<&str>) -> Command {
        Self::new()
            .command("/login")
            .attribute("name", Some(username))
            .attribute("password", password)
            .build()
    }

    /// Builds a command to cancel a specific running command identified by `tag`.
    ///
    /// # Arguments
    ///
    /// * `tag` - The tag of the command to be canceled.
    ///
    /// # Returns
    ///
    /// A `Command` which represents the cancel operation.
    ///
    /// # Examples
    ///
    /// ```rust
    /// let cancel_cmd = CommandBuilder::cancel(1234);
    /// ```
    pub fn cancel(tag: u16) -> Command {
        Self::with_tag(tag)
            .command("/cancel")
            .attribute("tag", Some(tag.to_string().as_str()))
            .build()
    }

    /// Specify the command to be executed.
    ///
    /// # Arguments
    ///
    /// * `command` - The MikroTik command to execute.
    ///
    /// # Returns
    ///
    /// The builder transitioned to the `Cmd` state for attributes configuration.
    pub fn command(self, command: &str) -> CommandBuilder<Cmd> {
        let Self { tag, mut cmd, .. } = self;
        // FIX: This allocation should be avoided
        // Write the command
        cmd.write_word(command.as_bytes());
        // FIX: This allocation should be avoided
        // Tag the command
        cmd.write_word(format!(".tag={tag}").as_bytes());
        CommandBuilder {
            tag,
            cmd,
            state: PhantomData,
        }
    }
}

impl CommandBuilder<Cmd> {
    /// Adds an attribute to the command being built.
    ///
    /// # Arguments
    ///
    /// * `key` - The attribute's key.
    /// * `value` - The attribute's value, which is optional. If `None`, the attribute is treated as a flag (e.g., `=key=`).
    ///
    /// # Returns
    ///
    /// The builder with the attribute added, allowing for method chaining.
    pub fn attribute(self, key: &str, value: Option<&str>) -> Self {
        let Self { tag, mut cmd, .. } = self;
        match value {
            Some(v) => {
                // FIX: This allocation should be avoided
                cmd.write_word(format!("={key}={v}").as_bytes());
            }
            None => {
                // FIX: This allocation should be avoided
                cmd.write_word(format!("={key}=").as_bytes());
            }
        };
        CommandBuilder {
            tag,
            cmd,
            state: PhantomData,
        }
    }

    /// Adds a query to the command being built.
    /// pushes 'true' if an item has a value of property name, 'false' if it does not.
    ///
    /// #Arguments
    /// * `name`: name of the property to check
    ///
    /// # Returns
    ///
    /// The builder with the attribute added, allowing for method chaining.
    pub fn query_is_present(mut self, name: &str) -> Self {
        self.cmd.write_word(format!("?{name}").as_bytes());
        self
    }

    /// Adds a query to the command being built.
    /// pushes 'true' if an item has a value of property name, 'false' if it does not.
    ///
    /// #Arguments
    /// * `name`: name of the property to check
    ///
    /// # Returns
    ///
    /// The builder with the attribute added, allowing for method chaining.
    pub fn query_not_present(mut self, name: &str) -> Self {
        self.cmd.write_word(format!("?-{name}").as_bytes());
        self
    }
    /// Adds a query to the command being built.
    /// pushes 'true' if the property name has a value equal to x, 'false' otherwise.
    ///
    /// #Arguments
    /// * `name`: name of the property to compare
    /// * `value`: value to be compared with
    ///
    /// # Returns
    ///
    /// The builder with the attribute added, allowing for method chaining.
    pub fn query_equal(mut self, name: &str, value: &str) -> Self {
        self.cmd.write_word(format!("?{name}={value}").as_bytes());
        self
    }
    /// Adds a query to the command being built.
    /// pushes 'true' if the property name has a value greater than x, 'false' otherwise.
    ///
    /// #Arguments
    /// * `name`: name of the property to compare
    /// * `value`: value to be compared with
    ///
    /// # Returns
    ///
    /// The builder with the attribute added, allowing for method chaining.
    pub fn query_gt(mut self, key: &str, value: &str) -> Self {
        self.cmd.write_word(format!("?>{key}={value}").as_bytes());
        self
    }
    /// Adds a query to the command being built.
    /// pushes 'true' if the property name has a value less than x, 'false' otherwise.
    ///
    /// #Arguments
    /// * `name`: name of the property to compare
    /// * `value`: value to be compared with
    ///
    /// # Returns
    ///
    /// The builder with the attribute added, allowing for method chaining.
    pub fn query_lt(mut self, key: &str, value: &str) -> Self {
        self.cmd.write_word(format!("?<{key}={value}").as_bytes());
        self
    }

    /// defines combination of defined operations
    /// https://help.mikrotik.com/docs/spaces/ROS/pages/47579160/API#API-Queries
    /// #Arguments
    /// * `operations`: operation sequence to be applied to the results on the stack
    /// 
    /// # Returns
    ///
    /// The builder with the attribute added, allowing for method chaining.
    pub fn query_operations(mut self, operations: impl Iterator<Item = QueryOperator>) -> Self {
        let query:String = "?#".chars().chain(operations.map(|op| op.code())).collect();
        self.cmd.write_word(query.as_bytes());
        self
    }

    /// Finalizes the command construction process, producing a [`Command`].
    ///
    /// # Returns
    ///
    /// A `Command` instance ready for execution.
    pub fn build(self) -> Command {
        let Self { tag, mut cmd, .. } = self;
        // Terminate the command
        cmd.write_len(0);
        Command { tag, data: cmd.0 }
    }
}

/// Represents a final command, complete with a tag and data, ready to be sent to the router.
/// To create a [`Command`], use a [`CommandBuilder`].
///
/// - `tag` is used to identify the command and correlate with its [`response::CommandResponse`]s when it is received.
/// - `data` contains the command itself, which is a sequence of bytes, null-terminated.
///
/// # Examples
///
/// ```rust
/// let cmd = CommandBuilder::new().command("/interface/print").build();
/// ```
#[derive(Debug)]
pub struct Command {
    /// The tag of the command.
    pub tag: u16,
    /// The data of the command.
    pub data: Vec<u8>,
}

#[derive(Default, Clone)]
struct CommandBuffer(Vec<u8>);
impl CommandBuffer {
    fn write_str(&mut self, str_buff: &[u8]) {
        self.0.extend_from_slice(str_buff);
    }
    fn write_len(&mut self, len: u32) {
        match len {
            0x00..=0x7F => self.write_str(&[len as u8]),
            0x80..=0x3FFF => {
                let l = len | 0x8000;
                self.write_str(&[((l >> 8) & 0xFF) as u8]);
                self.write_str(&[(l & 0xFF) as u8]);
            }
            0x4000..=0x1FFFFF => {
                let l = len | 0xC00000;
                self.write_str(&[((l >> 16) & 0xFF) as u8]);
                self.write_str(&[((l >> 8) & 0xFF) as u8]);
                self.write_str(&[(l & 0xFF) as u8]);
            }
            0x200000..=0xFFFFFFF => {
                let l = len | 0xE0000000;
                self.write_str(&[((l >> 24) & 0xFF) as u8]);
                self.write_str(&[((l >> 16) & 0xFF) as u8]);
                self.write_str(&[((l >> 8) & 0xFF) as u8]);
                self.write_str(&[(l & 0xFF) as u8]);
            }
            _ => {
                self.write_str(&[0xF0_u8]);
                self.write_str(&[((len >> 24) & 0xFF) as u8]);
                self.write_str(&[((len >> 16) & 0xFF) as u8]);
                self.write_str(&[((len >> 8) & 0xFF) as u8]);
                self.write_str(&[(len & 0xFF) as u8]);
            }
        }
    }
    fn write_word(&mut self, w: &[u8]) {
        self.write_len(w.len() as u32);
        self.write_str(w);
    }
}

<<<<<<< HEAD
/// A macro for quickly building commands.
///
/// ```rust
/// // Macro usage examples:
/// let no_attrs_cmd = command!("/system/resource/print");
/// let with_attrs_cmd = command!("/login", name="admin", password="secret");
/// ```
#[macro_export]
macro_rules! command {
    // Case: only a command string
    ($cmd:expr) => {{
        $crate::CommandBuilder::new()
            .command($cmd)
            .build()
    }};
    // Case: command string plus one or more attributes
    ($cmd:expr, $($key:ident = $value:expr),+ $(,)?) => {{
        let mut builder = $crate::CommandBuilder::new().command($cmd);
        $(
            builder = builder.attribute(stringify!($key), Some($value));
        )+
        builder.build()
    }};
}

/// Represents a query operator. WIP.
#[derive(Debug, Copy, Clone, Eq, PartialEq, Hash)]
pub enum QueryOperator {
    /// Represents the `!` operator.
    Not,
    /// Represents the `&` operator.
    And,
    /// Represents the `|` operator.
    Or,
    /// Represents the `.` operator.
    Dot,
}
impl QueryOperator {
    #[inline]
    fn code(self) -> char {
        match self {
            QueryOperator::Not => '!',
            QueryOperator::And => '&',
            QueryOperator::Or => '|',
            QueryOperator::Dot => '.',
        }
    }
}
=======
// Add these when implementing query building
//   pub fn query_is_present(&mut self, key: &str) {
//        let query = format!("?{key}");
//        self.write_word(query.as_str());
//    }
//    pub fn query_not_present(&mut self, key: &str) {
//        let query = format!("?-{key}");
//        self.write_word(query.as_str());
//    }
//    pub fn query_equal(&mut self, key: &str, value: &str) {
//        let query = format!("?{key}={value}");
//        self.write_word(query.as_str());
//    }
//    pub fn query_gt(&mut self, key: &str, value: &str) {
//        let query = format!("?>{key}={value}");
//        self.write_word(query.as_str());
//    }
//    pub fn query_lt(&mut self, key: &str, value: &str) {
//        let query = format!("?<{key}={value}");
//        self.write_word(query.as_str());
//    }
//    pub fn query_operator(&mut self, operator: QueryOperator) {
//        let query = format!("?#{operator}");
//        self.write_word(query.as_str());
//    }

// Represents a query operator. WIP.
//pub enum QueryOperator {
    // Represents the `!` operator.
//    Not,
    // Represents the `&` operator.
//    And,
    // Represents the `|` operator.
//    Or,
    // Represents the `.` operator.
//    Dot,
//}
//
//impl std::fmt::Display for QueryOperator {
//    fn fmt(&self, f: &mut std::fmt::Formatter<'_>) -> std::fmt::Result {
//        match self {
//            QueryOperator::Not => write!(f, "!"),
//            QueryOperator::And => write!(f, "&"),
//            QueryOperator::Or => write!(f, "|"),
//            QueryOperator::Dot => write!(f, "."),
//        }
//    }
//}
>>>>>>> 8a406028

#[cfg(test)]
mod tests {
    use super::*;
    use std::str;

    #[test]
    fn test_command_builder_new() {
        let builder = CommandBuilder::<NoCmd>::new();
        assert_eq!(builder.cmd.0.len(), 0);
        assert!(builder.tag != 0); // Ensure that random tag is generated
    }

    #[test]
    fn test_command_builder_with_tag() {
        let tag = 1234;
        let builder = CommandBuilder::<NoCmd>::with_tag(tag);
        assert_eq!(builder.tag, tag);
    }

    #[test]
    fn test_command_builder_command() {
        let builder = CommandBuilder::<NoCmd>::with_tag(1234).command("/interface/print");
        println!("{:?}", builder.cmd.0);
        assert_eq!(builder.cmd.0.len(), 27);
        assert_eq!(builder.cmd.0[1..17], b"/interface/print"[..]);
        assert_eq!(builder.cmd.0[18..27], b".tag=1234"[..]);
    }

    #[test]
    fn test_command_builder_attribute() {
        let builder = CommandBuilder::<NoCmd>::with_tag(1234)
            .command("/interface/print")
            .attribute("name", Some("ether1"));

        assert_eq!(builder.cmd.0[28..40], b"=name=ether1"[..]);
    }

    //#[test]
    //fn test_command_builder_build() {
    //    let command = CommandBuilder::<NoCmd>::with_tag(1234)
    //        .command("/interface/print")
    //        .attribute("name", Some("ether1"))
    //        .attribute("disabled", None)
    //        .build();
    //
    //    let expected_data: &[u8] = [
    //        b"\x10/interface/print",
    //        b"\x09.tag=1234",
    //        b"\x0C=name=ether1",
    //        b"\x0A=disabled=",
    //        b"\x00",
    //    ].concat();
    //
    //    assert_eq!(command.data, expected_data);
    //}

    #[test]
    fn test_command_builder_login() {
        let command = CommandBuilder::<NoCmd>::login("admin", Some("password"));

        assert!(str::from_utf8(&command.data).unwrap().contains("/login"));
        assert!(str::from_utf8(&command.data)
            .unwrap()
            .contains("name=admin"));
        assert!(str::from_utf8(&command.data)
            .unwrap()
            .contains("password=password"));
    }

    #[test]
    fn test_command_builder_cancel() {
        let command = CommandBuilder::<NoCmd>::cancel(1234);

        assert!(str::from_utf8(&command.data).unwrap().contains("/cancel"));
        assert!(str::from_utf8(&command.data).unwrap().contains("tag=1234"));
    }

    #[test]
    fn test_command_buffer_write_len() {
        let mut buffer = CommandBuffer::default();

        buffer.write_len(0x7F);
        assert_eq!(buffer.0, vec![0x7F]);

        buffer.0.clear();
        buffer.write_len(0x80);
        assert_eq!(buffer.0, vec![0x80, 0x80]);

        buffer.0.clear();
        buffer.write_len(0x4000);
        assert_eq!(buffer.0, vec![0xC0, 0x40, 0x00]);

        buffer.0.clear();
        buffer.write_len(0x200000);
        assert_eq!(buffer.0, vec![0xE0, 0x20, 0x00, 0x00]);

        buffer.0.clear();
        buffer.write_len(0x10000000);
        assert_eq!(buffer.0, vec![0xF0, 0x10, 0x00, 0x00, 0x00]);
    }

    #[test]
    fn test_command_buffer_write_word() {
        let mut buffer = CommandBuffer::default();
        buffer.write_word(b"test");
        assert_eq!(buffer.0, vec![0x04, b't', b'e', b's', b't']);
    }

    //#[test]
    //fn test_query_operator_to_string() {
    //    assert_eq!(QueryOperator::Not.to_string(), "!");
    //    assert_eq!(QueryOperator::And.to_string(), "&");
    //    assert_eq!(QueryOperator::Or.to_string(), "|");
    //    assert_eq!(QueryOperator::Dot.to_string(), ".");
    //}
}<|MERGE_RESOLUTION|>--- conflicted
+++ resolved
@@ -237,7 +237,7 @@
     /// https://help.mikrotik.com/docs/spaces/ROS/pages/47579160/API#API-Queries
     /// #Arguments
     /// * `operations`: operation sequence to be applied to the results on the stack
-    /// 
+    ///
     /// # Returns
     ///
     /// The builder with the attribute added, allowing for method chaining.
@@ -321,32 +321,6 @@
     }
 }
 
-<<<<<<< HEAD
-/// A macro for quickly building commands.
-///
-/// ```rust
-/// // Macro usage examples:
-/// let no_attrs_cmd = command!("/system/resource/print");
-/// let with_attrs_cmd = command!("/login", name="admin", password="secret");
-/// ```
-#[macro_export]
-macro_rules! command {
-    // Case: only a command string
-    ($cmd:expr) => {{
-        $crate::CommandBuilder::new()
-            .command($cmd)
-            .build()
-    }};
-    // Case: command string plus one or more attributes
-    ($cmd:expr, $($key:ident = $value:expr),+ $(,)?) => {{
-        let mut builder = $crate::CommandBuilder::new().command($cmd);
-        $(
-            builder = builder.attribute(stringify!($key), Some($value));
-        )+
-        builder.build()
-    }};
-}
-
 /// Represents a query operator. WIP.
 #[derive(Debug, Copy, Clone, Eq, PartialEq, Hash)]
 pub enum QueryOperator {
@@ -370,56 +344,6 @@
         }
     }
 }
-=======
-// Add these when implementing query building
-//   pub fn query_is_present(&mut self, key: &str) {
-//        let query = format!("?{key}");
-//        self.write_word(query.as_str());
-//    }
-//    pub fn query_not_present(&mut self, key: &str) {
-//        let query = format!("?-{key}");
-//        self.write_word(query.as_str());
-//    }
-//    pub fn query_equal(&mut self, key: &str, value: &str) {
-//        let query = format!("?{key}={value}");
-//        self.write_word(query.as_str());
-//    }
-//    pub fn query_gt(&mut self, key: &str, value: &str) {
-//        let query = format!("?>{key}={value}");
-//        self.write_word(query.as_str());
-//    }
-//    pub fn query_lt(&mut self, key: &str, value: &str) {
-//        let query = format!("?<{key}={value}");
-//        self.write_word(query.as_str());
-//    }
-//    pub fn query_operator(&mut self, operator: QueryOperator) {
-//        let query = format!("?#{operator}");
-//        self.write_word(query.as_str());
-//    }
-
-// Represents a query operator. WIP.
-//pub enum QueryOperator {
-    // Represents the `!` operator.
-//    Not,
-    // Represents the `&` operator.
-//    And,
-    // Represents the `|` operator.
-//    Or,
-    // Represents the `.` operator.
-//    Dot,
-//}
-//
-//impl std::fmt::Display for QueryOperator {
-//    fn fmt(&self, f: &mut std::fmt::Formatter<'_>) -> std::fmt::Result {
-//        match self {
-//            QueryOperator::Not => write!(f, "!"),
-//            QueryOperator::And => write!(f, "&"),
-//            QueryOperator::Or => write!(f, "|"),
-//            QueryOperator::Dot => write!(f, "."),
-//        }
-//    }
-//}
->>>>>>> 8a406028
 
 #[cfg(test)]
 mod tests {
